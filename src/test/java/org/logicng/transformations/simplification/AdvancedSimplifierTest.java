--- conflicted
+++ resolved
@@ -53,16 +53,12 @@
 
 /**
  * Unit Tests for the class {@link AdvancedSimplifier}.
- * @version 2.1.0
+ * @version 2.3.0
  * @since 2.0.0
  */
 public class AdvancedSimplifierTest extends TestWithExampleFormulas {
 
-<<<<<<< HEAD
-    private final AdvancedSimplifier simplifier = new AdvancedSimplifier(DefaultRatingFunction.get());
-=======
     private final AdvancedSimplifier simplifier = new AdvancedSimplifier();
->>>>>>> 75acb197
 
     @Test
     public void testConstants() {
@@ -176,7 +172,7 @@
     }
 
     private void testHandler(final OptimizationHandler handler, final Formula formula, final boolean expAborted) {
-        final AdvancedSimplifier simplifierWithHandler = new AdvancedSimplifier(DefaultRatingFunction.get(), handler);
+        final AdvancedSimplifier simplifierWithHandler = new AdvancedSimplifier(AdvancedSimplifierConfig.builder().handler(handler).build());
         final Formula simplified = formula.transform(simplifierWithHandler);
         assertThat(handler.aborted()).isEqualTo(expAborted);
         if (expAborted) {
