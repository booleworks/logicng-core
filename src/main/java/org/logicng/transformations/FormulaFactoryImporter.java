--- conflicted
+++ resolved
@@ -48,14 +48,10 @@
                 return f.falsum();
             case LITERAL:
                 final Literal literal = (Literal) formula;
-<<<<<<< HEAD
-                return this.newFormulaFactory.literal(literal.name(), literal.phase());
+                return f.literal(literal.name(), literal.phase());
             case PREDICATE:
                 //TODO how to handle predicates when importing???
                 return null;
-=======
-                return f.literal(literal.name(), literal.phase());
->>>>>>> 651689d5
             case NOT:
                 final Not not = (Not) formula;
                 return f.not(apply(not.operand()));
