--- conflicted
+++ resolved
@@ -2,7 +2,6 @@
 
 LogicNG uses [Semantic Versioning](https://semver.org/spec/v2.0.0.html).
 
-<<<<<<< HEAD
 ## [2.4.0] - 2022-mm-dd
 
 ### Added
@@ -13,7 +12,7 @@
 ### Changed
 
 - Methods `generateFromCnf(Formula formula)` and `generateFromCnf(Collection<Formula> formulas)` in `ConstraintGraphGenerator` are now deprecated, since the constraint graph generation is not CNF specific. Both methods will be removed with LogicNG 3.0. Instead, use the general method `generateFromFormulas(Collection<Formula> formulas)`.
-=======
+
 ## [2.3.2] - 2022-08-02
 
 ### Changed
@@ -23,7 +22,6 @@
 ### Fixed
 
 - A small bug which could occur when using the extended formula factory in combination with cached CC and PB encodings.
->>>>>>> 53c33f82
 
 ## [2.3.1] - 2022-07-27
 
