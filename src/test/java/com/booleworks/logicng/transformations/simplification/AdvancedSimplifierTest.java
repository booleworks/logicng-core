--- conflicted
+++ resolved
@@ -84,13 +84,8 @@
                 new TimeoutHandler(System.currentTimeMillis() + 1L, TimeoutHandler.TimerType.FIXED_END)
         );
         final Formula formula =
-<<<<<<< HEAD
                 FormulaReader.readFormula(_c.f, "src/test/resources/formulas/large_formula.txt");
-        for (final TimeoutOptimizationHandler handler : handlers) {
-=======
-                FormulaReader.readPropositionalFormula(_c.f, "src/test/resources/formulas/large_formula.txt");
         for (final TimeoutHandler handler : handlers) {
->>>>>>> e8896eeb
             testHandler(handler, formula, true);
         }
     }
