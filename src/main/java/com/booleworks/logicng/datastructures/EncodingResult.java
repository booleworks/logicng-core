// SPDX-License-Identifier: Apache-2.0 and MIT
// Copyright 2015-2023 Christoph Zengler
// Copyright 2023-20xx BooleWorks GmbH

package com.booleworks.logicng.datastructures;

import com.booleworks.logicng.collections.LNGIntVector;
import com.booleworks.logicng.collections.LNGVector;
import com.booleworks.logicng.formulas.InternalAuxVarType;
import com.booleworks.logicng.formulas.Formula;
import com.booleworks.logicng.formulas.FormulaFactory;
import com.booleworks.logicng.formulas.Literal;
import com.booleworks.logicng.formulas.Variable;
import com.booleworks.logicng.propositions.Proposition;
import com.booleworks.logicng.solvers.sat.LNGCoreSolver;

import java.util.ArrayList;
import java.util.List;
import java.util.Objects;

/**
 * The result of an encoding.
 * <p>
 * Encodings (normal forms, cardinality constraints, pseudo-Boolean constraint)
 * are often used only when adding formulas to the SAT solver. Therefore, it is
 * not necessary to generate all the formulas required for the encoding in the
 * formula factory and therefore polluting the factory and the heap. This class
 * can be used to connect an encoding directly with a SAT solver and therefore
 * introducing the variables only on the solver - not in the factory. When
 * working with many encodings, this can be a large performance gain.
 * @version 2.0.0
 * @since 1.1
 */
public final class EncodingResult {
    private final FormulaFactory f;
    private final Proposition proposition;
    private final LNGCoreSolver solver;
    private final List<Formula> result;

    /**
     * Constructs a new CC encoding algorithm.
     * @param f           the formula factory
     * @param solver      the solver instance
     * @param proposition the original proposition of the cardinality constraint
     */
    private EncodingResult(final FormulaFactory f, final LNGCoreSolver solver, final Proposition proposition) {
        this.f = f;
        this.proposition = proposition;
        this.solver = solver;
        result = new ArrayList<>();
    }

    /**
     * Constructs a new result which stores the result in a formula.
     * @param f the formula factory
     * @return the result
     */
    public static EncodingResult resultForFormula(final FormulaFactory f) {
        return new EncodingResult(f, null, null);
    }

    /**
     * Constructs a new result which adds the result directly to a given solver.
     * @param f           the formula factory
     * @param solver      the solver
     * @param proposition the original proposition of the cardinality constraint
     * @return the result
     */
    public static EncodingResult resultForSATSolver(final FormulaFactory f, final LNGCoreSolver solver,
                                                    final Proposition proposition) {
        return new EncodingResult(f, solver, proposition);
    }

    /**
     * Adds a clause to the result
     * @param literals the literals of the clause
     */
    public void addClause(final Literal... literals) {
        if (solver == null) {
            result.add(f.clause(literals));
        } else {
            final LNGIntVector clauseVec = new LNGIntVector(literals.length);
            for (final Literal literal : literals) {
                addLiteral(clauseVec, literal);
            }
            solver.addClause(clauseVec, proposition);
        }
    }

    /**
     * Adds a clause to the result
     * @param literals the literals of the clause
     */
    public void addClause(final LNGVector<Literal> literals) {
        if (solver == null) {
            result.add(vec2clause(literals));
        } else {
            final LNGIntVector clauseVec = new LNGIntVector(literals.size());
            for (final Literal l : literals) {
                addLiteral(clauseVec, l);
            }
            solver.addClause(clauseVec, proposition);
        }
    }

    private void addLiteral(final LNGIntVector clauseVec, final Literal lit) {
        int index = solver.idxForName(lit.name());
        if (index == -1) {
            index = solver.newVar(!solver.config().initialPhase(), true);
            solver.addName(lit.name(), index);
        }
        final int litNum;
        if (lit instanceof EncodingAuxiliaryVariable) {
            litNum = !((EncodingAuxiliaryVariable) lit).negated ? index * 2 : (index * 2) ^ 1;
        } else {
            litNum = lit.phase() ? index * 2 : (index * 2) ^ 1;
        }
        clauseVec.push(litNum);
    }

    /**
     * Returns a clause for a vector of literals.
     * @param literals the literals
     * @return the clause
     */
    private Formula vec2clause(final LNGVector<Literal> literals) {
        final List<Literal> lits = new ArrayList<>(literals.size());
        for (final Literal l : literals) {
            lits.add(l);
        }
        return f.clause(lits);
    }

    /**
     * Returns a new auxiliary variable.
     * @return a new auxiliary variable
     */
<<<<<<< HEAD
    public Variable newVariable() {
        if (solver == null) {
            return f.newCCVariable();
        } else {
            final int index = solver.newVar(!solver.config().initialPhase(), true);
            final String name = FormulaFactory.CC_PREFIX + "MINISAT_" + index;
            solver.addName(name, index);
=======
    public Variable newVariable(final String auxType) {
        if (miniSat == null) {
            return f.newAuxVariable(auxType);
        } else {
            final int index = miniSat.underlyingSolver().newVar(!miniSat.initialPhase(), true);
            final String name = "@AUX_" + auxType + "_MINISAT_" + index;
            miniSat.underlyingSolver().addName(name, index);
>>>>>>> dd9cbe5b
            return new EncodingAuxiliaryVariable(name, false);
        }
    }

    public Variable newVariable(final InternalAuxVarType auxType) {
        return newVariable(auxType.prefix());
    }

    /**
     * Returns a new auxiliary variable for cardinality constraint encodings.
     * @return a new auxiliary variable
     */
    public Variable newCCVariable() {
        return newVariable(InternalAuxVarType.CC);
    }

    /**
     * Returns a new auxiliary variable for pseudo-boolean constraint encodings.
     * @return a new auxiliary variable
     */
    public Variable newPBCVariable() {
        return newVariable(InternalAuxVarType.PBC);
    }

    /**
     * Returns a new auxiliary variable for cnf encodings.
     * @return a new auxiliary variable
     */
    public Variable newCNFVariable() {
        return newVariable(InternalAuxVarType.CNF);
    }

    /**
     * Returns the result of this algorithm.
     * @return the result of this algorithm
     */
    public List<Formula> result() {
        return result;
    }

    public FormulaFactory factory() {
        return f;
    }
}<|MERGE_RESOLUTION|>--- conflicted
+++ resolved
@@ -135,23 +135,13 @@
      * Returns a new auxiliary variable.
      * @return a new auxiliary variable
      */
-<<<<<<< HEAD
-    public Variable newVariable() {
+    public Variable newVariable(final String auxType) {
         if (solver == null) {
-            return f.newCCVariable();
+            return f.newAuxVariable(auxType);
         } else {
             final int index = solver.newVar(!solver.config().initialPhase(), true);
-            final String name = FormulaFactory.CC_PREFIX + "MINISAT_" + index;
+            final String name = "@AUX_" + auxType + "_SAT_SOLVER_" + index;
             solver.addName(name, index);
-=======
-    public Variable newVariable(final String auxType) {
-        if (miniSat == null) {
-            return f.newAuxVariable(auxType);
-        } else {
-            final int index = miniSat.underlyingSolver().newVar(!miniSat.initialPhase(), true);
-            final String name = "@AUX_" + auxType + "_MINISAT_" + index;
-            miniSat.underlyingSolver().addName(name, index);
->>>>>>> dd9cbe5b
             return new EncodingAuxiliaryVariable(name, false);
         }
     }
