--- conflicted
+++ resolved
@@ -287,13 +287,8 @@
     }
 
     private int newSolverVariable() {
-<<<<<<< HEAD
         final int index = solver.newVar(!solver.config().initialPhase(), true);
-        final String name = FormulaFactory.CNF_PREFIX + "MINISAT_" + index;
-=======
-        final int index = solver.newVar(!initialPhase, true);
-        final String name = InternalAuxVarType.CNF.prefix() + "MINISAT_" + index;
->>>>>>> dd9cbe5b
+        final String name = InternalAuxVarType.CNF.prefix() + "SAT_SOLVER_" + index;
         solver.addName(name, index);
         return index * 2;
     }
