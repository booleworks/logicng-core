# Changelog

LogicNG uses [Semantic Versioning](https://semver.org/spec/v2.0.0.html).

<<<<<<< HEAD
## [2.4.0] - 2022-mm-dd

### Added
- Convenience methods `isSatisfiable`, `implies`, `isImpliedBy` and `isEquivalentTo` in the `Formula` class. 
- Two overloaded factory methods `mk` in `MiniSat` to construct a solver by formula factory, solver style and optional configuration. 
=======
## [2.3.1] - 2022-07-27

### Changed

- Removed `negativeVariables` from the internal representation of `Assignment` it is now computed each time the method is called. This leeds to a minimal
  performance disadvantage but to a proportional better memory footprint. The public API is not changed.
- Updated ANTLR to 4.9.3 (there were no relevant updates to the Java target, therefore no changes are expected for LogicNG)

### Fixed

- A small bug when comparing two backbones with the same set of negative/positive/optional variables but different satisfiability.
>>>>>>> e5e5b099

## [2.3.0] - 2022-07-18

### Added

- Overloaded method `createAssignment` in `MiniSat` by flag whether the created assignment should be a fast evaluable assignment.
- Extended `ModelEnumerationFunction.Builder` by flag `fastEvaulable` which indicates whether the created assignments should be a fast evaluable assignment.
- Convenience methods `isNNF()`, `isDNF()` and `isCNF()` in class `Formula`
- Two new constructors for `Substitution`s and a new method `getMapping()` to get the internal mapping
- Method `getSubstitution` on `Anonymizer` to get the mapping from original variable to anonymized one
- A DNF from BDD function `BDDDNFFunction`, a subclass of the newly added class `BDDNormalFormFunction`
- A DNF from BDD formula transformation `BDDDNFTransformation`, a subclass of the newly added class `BDDNormalFormTransforamtion`
- A canonical CNF enumeration `CanonicalCNFEnumeration`, a subclass of the newly added class `CanonicalEnumeration`.

### Changed

- Improved methods `intersection` and `union` in `CollectionHelper` by using bounded wildcards.
- Improved performance of `hashCode` and `equals` in `Assignment` by avoiding redundant hash set creation.
- Method `BDD#dnf()` uses the newly introduced `BDDDNFFunction` to obtain a smaller DNF instead of a canonical DNF
- Class `BDDCNFFunction` uses the singleton pattern
- All functions/transformations/predicates with only a default constructor introduce a static `get()` method with the singleton pattern. The public
  constructors are now deprecated and will be removed with LogicNG 3.0
- Always use the default configuration of algorithms from the formula factory and do not construct them in the respective classes separately.

### Fixed

- Minor edge case issue in `NegationSimplifier` which yielded a larger result formula than input formula.
- The `TermPredicate` logic was inverted. In detail, the minterm predicate  `TermPredicate#getMintermPredicate()` tested for a maxterm and the
  `TermPredicate#getMaxtermPredicate()` tested for a minterm. To prevent silent errors for callers of these predicates, the factory method names were changed
  to `minterm()` and `maxterm()`, respectively. Thus, an intentional breaking change on compile time level has been introduced to force callers to adjust their
  logic.
- Minor edge case issue in `MiniSat` when performing assumption solving with proof tracing.
- Fixed two bugs in the backbone computation on the MiniCard solver.

## [2.2.1] - 2022-06-11

### Added

- Basic support for OSGi via `maven-bundle-plugin`

## [2.2.0] - 2021-11-09

### Added

- Improved `FormulaFactory` by avoiding creating unnecessary negations (cache pollution) during the check for complementary operands.
- Improved the NNF computation by avoiding creating unnecessary negations (cache pollution) during the recursive calls.
- Extracted the NNF computation in its own transformation class `NNFTransformation`.
- Moved all formula caches from the `Formula` class to the `FormulaFactory` to save memory by avoiding creating empty cache maps.
- New `TermPredicate` class to check whether a formula is a minterm (clause) or maxterm (DNF term).
- Extended helper classes `CollectionHelper` and `FormulaHelper` by additional convenient methods.

### Fixed

- Fixed a bug in the `addSoftFormula` method of the `MaxSATSolver` class. A soft formula is now weighted properly if the soft formula is not a clause.
- Fixed a bug in the `addWithRelaxation` method of the `SATSolver` class. The CNF of the formula is now computed properly regarding the configuration of the
  solver.

### Deprecated

- Deprecation of method `addWithoutUnknown` in class `SATSolver` - this method will be removed in future versions.
- Deprecation of method `addWithRelaxation` for propositions in class `SATSolver` - this method will be removed in future versions.

## [2.1.0] - 2021-07-18

### Added

- Reworked handlers
    - New handlers for backbones, MUS, SMUS, prime compilation, and advanced simplifier
    - three different types for timeout handlers:
        - `SINGLE_TIMEOUT`: The timeout is started when the handler's `started()` method is called
        - `RESTARTING_TIMEOUT`: The timeout is restarted everytime the handler's `started()` method is called
        - `FIXED_END`: The timeout is interpreted as a fixed point in time (in milliseconds) at which the computation should be aborted
- Improved version detection for compiled and packaged versions of LogicNG
- Introduced Mockito for unit tests

### Fixed

- Fixed a bug in the DIMACS formula writer when there was only a single clause with multiple literals

## [2.0.2] - 2020-09-19

### Fixed

- Fixed another bug for a special case in the DRUP proof generation

## [2.0.1] - 2020-09-18

### Fixed

- Fixed a bug for a special case in the DRUP proof generation

## [2.0.0] - 2020-07-30

### Added

- DNNF data structure and compilation
- DNNF-based model counting
- BDD Reordering
- Computation of shortest MUSes
- Computation of prime implicant and implicates
- New algorithms for simplifying Boolean formulas including the possibility to define an own rating function for the formula complexity
- A new method for generation constraint graphs of formulas
- A SAT encoding of the SET COVER problem
- New explicit data structure for cardinality constraints
- New formula functions for
    - Computing the depth of a formula
    - Computing a minimum prime implicant of a formula
- New formula predicates for
    - Pseudo Boolean Constraint containment
    - Fast evaluation to a constant
- New formula transformations for
    - Literal substitution
    - Expansion of pseudo-Boolean constraints
- New solver function for optimizing the current formula on the solver (wrt. the number of positive/negative literals)
- New formula randomizer and corner case generator, especially useful for testing
- Configuration object for formula factory which can be used to allow trivial contradictions and tautologies in formulas and to specify a default merge strategy
  for formulas from
  different factories
- New helper classes for collections
- Stream operators on formulas

### Changed

- Changed Java Version to JDK 8
- switched to ANTLR 4.8
- switched to JUnit 5
- PBC and CC methods in the formula factory return `Formula` objects now (not `PBConstraint` objects) and can simplify the constraints
- Moved BDD package to `knowledgecompilation`
- Reorganized `explanations` package
- Reorganized code location in the BDD package and simplified the `BDDFactory`
- Reorganized code location in the SAT Solver package, introduced solver functions which allow better separation of code for functions of the solver
- Propositions now hold a simple formula, no `ImmutableFormulaList` anymore
- fixed a spelling problem: propositions now have a correct `backpack`
- More classes are `protected` now and can be extended from outside
- Moved parser grammars from `resources` to `antlr`

### Removed

- CleaneLing solver
- `ImmutableFormulaList` class

## [1.6.2] - 2020-01-18

### Added

- New BDD handlers

### Changed

- Some improvements to handlers for computations

## [1.6.1] - 2019-09-16

### Added

- A new method for solving a formula with a given literal ordering.

### Changed

- Minor refactoring of the Formatter super class (no effects on callers).

### Fixed

- Fixed the behaviour of model enumeration with additional variables.

## [1.6.0] - 2019-09-04

### Added

- A new method for generating CNFs directly on the solver instead of using the formula factory. This often leads to a faster generation and reduced Heap
  consumption but with the
  loss of caching
- The current formula on a MiniSat-based solver can be extracted

### Changed

- The standard MiniSat-based solvers can now directly efficiently compute a backone. No extra solver is required anymore
- BDD factory can now be extended externally

## [1.5.2] - 2019-07-15

### Changed

- Clarified behaviour of the `Backbone` object

### Fixed

- Fixed caching behaviour when using a `sat()` call without assumptions after a call with assumptions

## [1.5.1] - 2019-05-08

### Added

- Introduced a new `FormulaHelper` class for small utility methods on formulas
- Added a new NNF predicate

### Fixed

- Fixed an unspecified behaviour in `SATPredicate`
- Fixed a small performance issue in the new backbone solver
- Fixed a bug in a special case of the CNF transformation of a pseudo-Boolean constraint

## [1.5.0] - 2019-03-17

### Added

- Algorithm & data structures for efficiently computing backbones of formulas
- Data structures for UBTrees in order to efficiently identify sub- and supersets
- CNF and DNF subsumption as formula transformations
- Backbone simplifier (compute and propagate the backbone of a formula)
- A new sorted formula formatter which respects a given variable ordering when printing formulas

### Changed

- Minor code refactorings and improvements

### Deprecated

- Deprecation of CleaneLing - this solver will be removed in future versions.

## [1.4.1] - 2018-12-07

### Changed

- Some refactorings for unit tests on Windows regarding encodings
- The Quine-McCluskey implementation does not yield CNF auxiliary variables anymore

### Fixed

- Fixed a minor bug in the generation of incremental cardinality constraints

## [1.4.0] - 2018-06-03

### Added

- BDD package (based on Buddy) for creating, manipulating, and writing BDDs
    - Creation of BDDs from LogicNG formulas
    - CNF, DNF transformation of BDDs
    - Restriction, existential & universal quantifier elimination
    - Model counting & enumeration
    - Different static variable ordering heuristics (FORCE, DFS, BFS, MinMax)
    - Writing BDDs in the GraphViz .dot format
- Quine-McCluskey Implementation for minimizing canonical DNFs
- New formula transformation for anonymizing formulas

### Changed

- Internal parser and IO improvements. Variables can now start with a digit.

## [1.3.1] - 2018-01-28

### Added

- New formula transformation which imports formulas in another formula factory

### Changed

- Huge performance boost in the model enumeration of MiniSat

### Fixed

- Small bugfix for a trivial case in DRUP

## [1.3.0] - 2017-10-25

### Added

- MiniSat and Glucose have a new option for proof tracing. A DRUP implementation stores all the necessary information for generating a proof for unsatisfiable
  formulas after
  solving them. The new method can be found in the SAT solver class: `unsatCore()`
- A new simplifier which applies the distributive law was added: `DistributiveSimplifier`

### Changed

- Unsat Cores are now parametrized with the proposition type

### Fixed

- Some minor bug-fixes in handling corner cases of cardinality and pseudo-Boolean constraints

## [1.2.0] - 2017-07-14

### Added

- Introduced an extended formula factory which is able to return to a previously saved state and delete old formulas (and get them garbage collected)
- A simple data structure for generic graphs including algorithms for connected components and maximal cliques
- Improved IO (Writers for formulas, Dimacs CNFs, and graphs)

### Changed

- SAT solvers can now track the currently known variables
- Updated to ANTLR 4.7

### Fixed

- Various smaller bugfixes

## [1.1.0] - 2016-08-29

### Added

- Implemented cardinality constraint encodings and pseudo-Boolean constraints encodings of PBLib
- Incremental cardinality constraints, including the possibility to add cardinaliy constraints to the solver without introducing new formula factory variables
- Different MUS algorithms

## [1.0.0] - 2016-01-25

### Added

- Initial Release of LogicNG
<|MERGE_RESOLUTION|>--- conflicted
+++ resolved
@@ -2,13 +2,13 @@
 
 LogicNG uses [Semantic Versioning](https://semver.org/spec/v2.0.0.html).
 
-<<<<<<< HEAD
 ## [2.4.0] - 2022-mm-dd
 
 ### Added
-- Convenience methods `isSatisfiable`, `implies`, `isImpliedBy` and `isEquivalentTo` in the `Formula` class. 
-- Two overloaded factory methods `mk` in `MiniSat` to construct a solver by formula factory, solver style and optional configuration. 
-=======
+
+- Convenience methods `isSatisfiable`, `implies`, `isImpliedBy` and `isEquivalentTo` in the `Formula` class.
+- Two overloaded factory methods `mk` in `MiniSat` to construct a solver by formula factory, solver style and optional configuration.
+
 ## [2.3.1] - 2022-07-27
 
 ### Changed
@@ -20,7 +20,6 @@
 ### Fixed
 
 - A small bug when comparing two backbones with the same set of negative/positive/optional variables but different satisfiability.
->>>>>>> e5e5b099
 
 ## [2.3.0] - 2022-07-18
 
