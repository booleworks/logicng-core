package com.booleworks.logicng.solvers.sat;

import static org.assertj.core.api.Assertions.assertThat;
import static org.assertj.core.api.Assertions.assertThatThrownBy;

import com.booleworks.logicng.datastructures.Assignment;
import com.booleworks.logicng.datastructures.Model;
import com.booleworks.logicng.formulas.FormulaFactory;
import com.booleworks.logicng.formulas.Variable;
import com.booleworks.logicng.formulas.implementation.cached.CachingFormulaFactory;
import com.booleworks.logicng.handlers.ComputationHandler;
import com.booleworks.logicng.handlers.TimeoutHandler;
import com.booleworks.logicng.handlers.events.LNGEvent;
import com.booleworks.logicng.handlers.events.SimpleEvent;
import com.booleworks.logicng.io.parsers.ParserException;
import com.booleworks.logicng.io.readers.FormulaReader;
import com.booleworks.logicng.propositions.StandardProposition;
import com.booleworks.logicng.solvers.SATSolver;
import com.booleworks.logicng.solvers.SolverState;
import com.booleworks.logicng.solvers.functions.FormulaOnSolverFunction;
import org.junit.jupiter.api.Test;

import java.io.IOException;
import java.util.List;
import java.util.Set;

public class SATCallTest {

    final CachingFormulaFactory f = FormulaFactory.caching();

    @Test
    public void testIllegalOperationsOnOpenSatCall() throws ParserException {
        final SATSolver solver = SATSolver.newSolver(f, SATSolverConfig.builder().proofGeneration(true).build());
        final SATCall openCall = solver.satCall().solve();

        final SATCallBuilder newCallBuilder = solver.satCall().handler(new TimeoutHandler(1000))
                .addFormulas(f.variable("a")).selectionOrder(List.of(f.variable("a")));
        assertThat(newCallBuilder).isNotNull();

        final String expectedMessage = "This operation is not allowed because a SAT call is running on this solver!";
        assertThatThrownBy(newCallBuilder::solve).isInstanceOf(IllegalStateException.class).hasMessage(expectedMessage);
        assertThatThrownBy(solver::sat).isInstanceOf(IllegalStateException.class).hasMessage(expectedMessage);
        assertThatThrownBy(() -> solver.satCall().model(List.of(f.variable("a"))))
                .isInstanceOf(IllegalStateException.class).hasMessage(expectedMessage);
        assertThatThrownBy(() -> solver.satCall().unsatCore()).isInstanceOf(IllegalStateException.class)
                .hasMessage(expectedMessage);
        assertThatThrownBy(() -> solver.execute(FormulaOnSolverFunction.get()))
                .isInstanceOf(IllegalStateException.class).hasMessage(expectedMessage);
        assertThatThrownBy(solver::saveState).isInstanceOf(IllegalStateException.class).hasMessage(expectedMessage);
        assertThatThrownBy(() -> solver.loadState(new SolverState(1, new int[0])))
                .isInstanceOf(IllegalStateException.class).hasMessage(expectedMessage);
        assertThatThrownBy(() -> solver.add(f.variable("a"))).isInstanceOf(IllegalStateException.class)
                .hasMessage(expectedMessage);

        openCall.close();

        assertThat(solver.satCall().addFormulas(List.of(f.parse("(~a | ~b)"), f.parse("a"), f.parse("b"))).unsatCore())
                .isNotNull();
        assertThat(solver.execute(FormulaOnSolverFunction.get())).isEqualTo(Set.of());
        final SolverState newState = solver.saveState();
        assertThat(newState).isNotNull();
        solver.loadState(newState);
        solver.add(f.variable("a"));
        assertThat(solver.sat()).isTrue();
        assertThat(solver.satCall().model(List.of(f.variable("a")))).isEqualTo(new Model(f.variable("a")));
    }

    @Test
    public void testDirectSatMethod() throws ParserException {
        final SATSolver solver = SATSolver.newSolver(f, SATSolverConfig.builder().build());
        solver.add(f.parse("a | b"));
        solver.add(f.parse("c & (~c | ~a)"));
        assertThat(solver.satCall().sat().getResult()).isTrue();
        assertThat(solver.satCall().addFormulas(f.literal("b", false)).sat().getResult()).isFalse();
        assertThat(solver.sat()).isTrue();
    }

    @Test
    public void testDirectModelMethod() throws ParserException {
        final SATSolver solver = SATSolver.newSolver(f, SATSolverConfig.builder().build());
        solver.add(f.parse("a | b"));
        solver.add(f.parse("c & (~c | ~a)"));
        final Set<Variable> abc = Set.of(f.variable("a"), f.variable("b"), f.variable("c"));
        final Set<Variable> abcd = Set.of(f.variable("a"), f.variable("b"), f.variable("c"), f.variable("d"));
        assertThat(solver.satCall().model(abc).assignment())
                .isEqualTo(new Assignment(f.literal("a", false), f.variable("b"), f.variable("c")));
        assertThat(solver.satCall().addFormulas(f.parse("c | d")).model(abcd).assignment()).isIn(
                new Assignment(f.literal("a", false), f.variable("b"), f.variable("c"), f.literal("d", false)),
                new Assignment(f.literal("a", false), f.variable("b"), f.variable("c"), f.literal("d", true))
        );
        assertThat(solver.satCall().model(abc).assignment())
                .isEqualTo(new Assignment(f.literal("a", false), f.variable("b"), f.variable("c")));
    }

    @Test
    public void testDirectUnsatCoreMethod() throws ParserException {
        final SATSolver solver = SATSolver.newSolver(f, SATSolverConfig.builder().proofGeneration(true).build());
        solver.add(f.parse("a | b"));
        solver.add(f.parse("c & (~c | ~a)"));
        assertThat(solver.satCall().addFormulas(f.literal("b", false)).unsatCore().propositions())
                .containsExactlyInAnyOrder(
                        new StandardProposition(f.parse("a | b")),
                        new StandardProposition(f.parse("c")),
                        new StandardProposition(f.parse("~c | ~a")),
                        new StandardProposition(f.parse("~b"))
                );
        assertThat(solver.satCall().addFormulas(f.parse("~b | a")).unsatCore().propositions())
                .containsExactlyInAnyOrder(
                        new StandardProposition(f.parse("a | b")),
                        new StandardProposition(f.parse("c")),
                        new StandardProposition(f.parse("~c | ~a")),
                        new StandardProposition(f.parse("~b | a"))
                );
        assertThat(solver.sat()).isTrue();
        solver.add(f.parse("~b"));
        assertThat(solver.satCall().unsatCore().propositions()).containsExactlyInAnyOrder(
                new StandardProposition(f.parse("a | b")),
                new StandardProposition(f.parse("c")),
                new StandardProposition(f.parse("~c | ~a")),
                new StandardProposition(f.parse("~b"))
        );
    }

    @Test
    public void testDisallowNullVariablesInModel() {
        final SATSolver solver = SATSolver.newSolver(f, SATSolverConfig.builder().build());
        assertThatThrownBy(() -> solver.satCall().model(null)).isInstanceOf(IllegalArgumentException.class)
                .hasMessage("The given variables must not be null.");
    }

    @Test
    public void testHandler() throws IOException, ParserException {
        final SATSolver solver = SATSolver.newSolver(f, SATSolverConfig.builder().proofGeneration(true).build());
        solver.add(FormulaReader.readFormula(f, "src/test/resources/formulas/small_formulas.txt"));

        try (final SATCall satCall = solver.satCall().handler(new MaxConflictsHandler(0)).solve()) {
            assertThat(satCall.getSatResult().isSuccess()).isFalse();
            assertThat(satCall.model(solver.underlyingSolver().knownVariables())).isNull();
            assertThat(satCall.unsatCore()).isNull();
        }

        assertThat(solver.satCall().handler(new MaxConflictsHandler(0)).sat().isSuccess()).isFalse();
        assertThat(
                solver.satCall().handler(new MaxConflictsHandler(0)).model(solver.underlyingSolver().knownVariables()))
                .isNull();
        assertThat(solver.satCall().handler(new MaxConflictsHandler(0)).unsatCore()).isNull();

        try (final SATCall satCall = solver.satCall().handler(new MaxConflictsHandler(100)).solve()) {
            assertThat(satCall.getSatResult().getResult()).isTrue();
            assertThat(satCall.model(solver.underlyingSolver().knownVariables())).isNotNull();
            assertThat(satCall.unsatCore()).isNull();
        }
    }

    @Test
    public void testSelectionOrder() throws ParserException {
        final SATSolver solver = SATSolver.newSolver(f, SATSolverConfig.builder().proofGeneration(true).build());
        solver.add(f.parse("a | b | c | d"));
        solver.add(f.parse("~a | ~b"));
        solver.add(f.parse("~c | ~d"));
        final Variable a = f.variable("a");
        final Variable b = f.variable("b");
        final Variable c = f.variable("c");
        final Variable d = f.variable("d");

        assertThat(solver.satCall().selectionOrder(List.of(a, b, c, d)).model(List.of(a, b, c, d)).assignment())
                .isEqualTo(new Assignment(a, b.negate(f), c, d.negate(f)));
        assertThat(solver.satCall().selectionOrder(List.of(b, a, d, c)).model(List.of(a, b, c, d)).assignment())
                .isEqualTo(new Assignment(a.negate(f), b, c.negate(f), d));
        assertThat(solver.satCall().selectionOrder(List.of(a.negate(f), b.negate(f), c.negate(f), d.negate(f)))
<<<<<<< HEAD
                .model(List.of(a, b, c, d)))
                .isEqualTo(new Assignment(a.negate(f), b.negate(f), c.negate(f), d));
        assertThat(solver.satCall().selectionOrder(List.of(a.negate(f), b.negate(f), d.negate(f), c.negate(f)))
                .model(List.of(a, b, c, d)))
=======
                .model(List.of(a, b, c, d)).assignment())
                .isEqualTo(new Assignment(a.negate(f), b.negate(f), c.negate(f), d));
        assertThat(solver.satCall().selectionOrder(List.of(a.negate(f), b.negate(f), d.negate(f), c.negate(f)))
                .model(List.of(a, b, c, d)).assignment())
>>>>>>> e8896eeb
                .isEqualTo(new Assignment(a.negate(f), b.negate(f), c, d.negate(f)));
    }

    @Test
    public void testAdditionalFormulasAndPropositions() throws ParserException {
        final SATSolver solver = SATSolver.newSolver(f, SATSolverConfig.builder()
                .cnfMethod(SATSolverConfig.CNFMethod.FACTORY_CNF).proofGeneration(true).build());
        solver.add(f.parse("a | b | c | d"));
        solver.add(new StandardProposition(f.parse("a => b")));
        solver.add(new StandardProposition(f.parse("c => d")));
        solver.add(new StandardProposition(f.parse("e => ~a & ~b")));
        solver.add(new StandardProposition(f.parse("~f => ~c & ~d")));

        assertThat(
                solver.satCall().addFormulas(f.parse("e <=> ~f")).addFormulas(f.parse("~f")).unsatCore().propositions())
                .containsExactlyInAnyOrder(
                        new StandardProposition(f.parse("a | b | c | d")),
                        new StandardProposition(f.parse("e => ~a & ~b")),
                        new StandardProposition(f.parse("~f => ~c & ~d")),
                        new StandardProposition(f.parse("e <=> ~f")),
                        new StandardProposition(f.parse("~f"))
                );

        assertThat(solver.satCall().addFormulas(f.parse("e <=> ~f"), f.parse("e")).unsatCore().propositions())
                .containsExactlyInAnyOrder(
                        new StandardProposition(f.parse("a | b | c | d")),
                        new StandardProposition(f.parse("e => ~a & ~b")),
                        new StandardProposition(f.parse("~f => ~c & ~d")),
                        new StandardProposition(f.parse("e <=> ~f")),
                        new StandardProposition(f.parse("e"))
                );

        assertThat(solver.satCall()
                .addPropositions(new StandardProposition(f.parse("e <=> ~f")), new StandardProposition(f.parse("e")))
                .unsatCore().propositions())
                .containsExactlyInAnyOrder(
                        new StandardProposition(f.parse("a | b | c | d")),
                        new StandardProposition(f.parse("e => ~a & ~b")),
                        new StandardProposition(f.parse("~f => ~c & ~d")),
                        new StandardProposition(f.parse("e <=> ~f")),
                        new StandardProposition(f.parse("e"))
                );

        assertThat(
                solver.satCall().addFormulas(f.parse("e <=> f")).addPropositions(new StandardProposition(f.parse("~e")))
<<<<<<< HEAD
                        .model(solver.underlyingSolver().knownVariables())).isIn(
=======
                        .model(solver.underlyingSolver().knownVariables()).assignment()).isIn(
>>>>>>> e8896eeb
                new Assignment(f.literal("a", true), f.literal("b", true), f.literal("c", false),
                        f.literal("d", false), f.literal("e", false), f.literal("f", false)),
                new Assignment(f.literal("a", false), f.literal("b", true), f.literal("c", false),
                        f.literal("d", false), f.literal("e", false), f.literal("f", false)),
                new Assignment(f.literal("a", true), f.literal("b", false), f.literal("c", false),
                        f.literal("d", false), f.literal("e", false), f.literal("f", false))
        );

        assertThat(solver.satCall().addPropositions(new StandardProposition(f.parse("e <=> f")))
                .addPropositions(new StandardProposition(f.parse("~e")))
<<<<<<< HEAD
                .model(solver.underlyingSolver().knownVariables())).isIn(
=======
                .model(solver.underlyingSolver().knownVariables()).assignment()).isIn(
>>>>>>> e8896eeb
                new Assignment(f.literal("a", true), f.literal("b", true), f.literal("c", false),
                        f.literal("d", false), f.literal("e", false), f.literal("f", false)),
                new Assignment(f.literal("a", false), f.literal("b", true), f.literal("c", false),
                        f.literal("d", false), f.literal("e", false), f.literal("f", false)),
                new Assignment(f.literal("a", true), f.literal("b", false), f.literal("c", false),
                        f.literal("d", false), f.literal("e", false), f.literal("f", false))
        );
    }

    private static class MaxConflictsHandler implements ComputationHandler {
        private final int maxConflicts;
        private int numConflicts;
        private boolean canceled;

        public MaxConflictsHandler(final int maxConflicts) {
            this.maxConflicts = maxConflicts;
            numConflicts = 0;
        }

        @Override
        public boolean shouldResume(final LNGEvent event) {
            if (event == SimpleEvent.SAT_CONFLICT_DETECTED) {
                canceled = numConflicts++ > maxConflicts;
            }
            return !canceled;
        }
    }
}<|MERGE_RESOLUTION|>--- conflicted
+++ resolved
@@ -168,17 +168,10 @@
         assertThat(solver.satCall().selectionOrder(List.of(b, a, d, c)).model(List.of(a, b, c, d)).assignment())
                 .isEqualTo(new Assignment(a.negate(f), b, c.negate(f), d));
         assertThat(solver.satCall().selectionOrder(List.of(a.negate(f), b.negate(f), c.negate(f), d.negate(f)))
-<<<<<<< HEAD
-                .model(List.of(a, b, c, d)))
-                .isEqualTo(new Assignment(a.negate(f), b.negate(f), c.negate(f), d));
-        assertThat(solver.satCall().selectionOrder(List.of(a.negate(f), b.negate(f), d.negate(f), c.negate(f)))
-                .model(List.of(a, b, c, d)))
-=======
                 .model(List.of(a, b, c, d)).assignment())
                 .isEqualTo(new Assignment(a.negate(f), b.negate(f), c.negate(f), d));
         assertThat(solver.satCall().selectionOrder(List.of(a.negate(f), b.negate(f), d.negate(f), c.negate(f)))
                 .model(List.of(a, b, c, d)).assignment())
->>>>>>> e8896eeb
                 .isEqualTo(new Assignment(a.negate(f), b.negate(f), c, d.negate(f)));
     }
 
@@ -224,11 +217,7 @@
 
         assertThat(
                 solver.satCall().addFormulas(f.parse("e <=> f")).addPropositions(new StandardProposition(f.parse("~e")))
-<<<<<<< HEAD
-                        .model(solver.underlyingSolver().knownVariables())).isIn(
-=======
                         .model(solver.underlyingSolver().knownVariables()).assignment()).isIn(
->>>>>>> e8896eeb
                 new Assignment(f.literal("a", true), f.literal("b", true), f.literal("c", false),
                         f.literal("d", false), f.literal("e", false), f.literal("f", false)),
                 new Assignment(f.literal("a", false), f.literal("b", true), f.literal("c", false),
@@ -239,11 +228,7 @@
 
         assertThat(solver.satCall().addPropositions(new StandardProposition(f.parse("e <=> f")))
                 .addPropositions(new StandardProposition(f.parse("~e")))
-<<<<<<< HEAD
-                .model(solver.underlyingSolver().knownVariables())).isIn(
-=======
                 .model(solver.underlyingSolver().knownVariables()).assignment()).isIn(
->>>>>>> e8896eeb
                 new Assignment(f.literal("a", true), f.literal("b", true), f.literal("c", false),
                         f.literal("d", false), f.literal("e", false), f.literal("f", false)),
                 new Assignment(f.literal("a", false), f.literal("b", true), f.literal("c", false),
