--- conflicted
+++ resolved
@@ -57,10 +57,7 @@
     <version.antlr-plugin>4.13.1</version.antlr-plugin>
     <version.jacoco>0.8.11</version.jacoco>
     <version.coveralls>4.3.0</version.coveralls>
-<<<<<<< HEAD
-=======
     <version.maven-compiler>3.13.0</version.maven-compiler>
->>>>>>> 6fe71ad1
     <version.surefire>3.2.3</version.surefire>
     <version.nexus-staging>1.6.13</version.nexus-staging>
     <version.maven-gpg>1.6</version.maven-gpg>
@@ -429,25 +426,4 @@
       </properties>
     </profile>
   </profiles>
-<<<<<<< HEAD
-=======
-
-  <repositories>
-    <repository>
-      <id>boolerules-registry</id>
-      <url>https://gitlab.booleworks.org/api/v4/projects/61/packages/maven</url>
-    </repository>
-  </repositories>
-
-  <distributionManagement>
-    <snapshotRepository>
-      <id>boolerules-registry</id>
-      <url>https://gitlab.booleworks.org/api/v4/projects/61/packages/maven</url>
-    </snapshotRepository>
-    <repository>
-      <id>boolerules-registry</id>
-      <url>https://gitlab.booleworks.org/api/v4/projects/61/packages/maven</url>
-    </repository>
-  </distributionManagement>
->>>>>>> 6fe71ad1
 </project>