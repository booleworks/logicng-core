--- conflicted
+++ resolved
@@ -11,13 +11,8 @@
 - Convenience methods `isSatisfiable`, `implies`, `isImpliedBy` and `isEquivalentTo` in the `Formula` class.
 - Two overloaded factory methods `mk` in `MiniSat` to construct a solver by formula factory, solver style and optional configuration.
 - Methods to directly apply Boolean functions on BDDs
-<<<<<<< HEAD
-- Added `toFormula` method on BDDs to generate a formula via Shannon expansion. The extraction style (follow the paths to the `true` or `false` terminals) can be configured.
-- Convenience methods `variables(Collection<String> names)` and `variables(String... names)` for creating a list of variables in the `FormulaFactory` class. 
-=======
 - Added `toFormula` method on BDDs to generate a formula via Shannon expansion
 - Convenience methods `variables(Collection<String> names)` and `variables(String... names)` for creating a list of variables in the `FormulaFactory` class.
->>>>>>> 1153daae
 
 ### Changed
 
