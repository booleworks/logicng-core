--- conflicted
+++ resolved
@@ -149,18 +149,9 @@
     public void testRandomSmall(final Function<FormulaFactory, SATSolver> solver, final FormulaFactory f0,
                                 final String solverDescription) {
         final FormulaFactory f = FormulaFactory.nonCaching(FormulaFactoryConfig.builder()
-<<<<<<< HEAD
-                .formulaMergeStrategy(FormulaFactoryConfig.FormulaMergeStrategy.IMPORT).build()); // caching
-        // factory
-        // goes
-        // out
-        // of
-        // heap
-=======
                 // caching factory goes out of heap
                 .formulaMergeStrategy(FormulaFactoryConfig.FormulaMergeStrategy.IMPORT).build());
         final SATPredicate satPredicate = new SATPredicate(f);
->>>>>>> e8896eeb
         final Random random = new Random(42);
         final FormulaRandomizer randomizer =
                 new FormulaRandomizer(f, FormulaRandomizerConfig.builder().numVars(6).weightPbc(2).seed(42).build());
@@ -315,15 +306,9 @@
                                          final String solverDescription)
             throws IOException, ParserException {
         final Formula formula =
-<<<<<<< HEAD
                 FormulaReader.readFormula(f, "src/test/resources/formulas/large_formula.txt");
-        final Assignment maximumModel = optimize(Collections.singleton(formula), formula.variables(f),
-                Collections.emptyList(), true, solver.get(), null);
-=======
-                FormulaReader.readPropositionalFormula(f, "src/test/resources/formulas/large_formula.txt");
         final LNGResult<Model> maximumModel = optimize(Collections.singleton(formula),
                 formula.variables(f), Collections.emptyList(), true, solver.apply(f), NopHandler.get());
->>>>>>> e8896eeb
         testMaximumModel(formula, maximumModel, formula.variables(f));
     }
 
@@ -334,15 +319,9 @@
                                           final String solverDescription)
             throws IOException, ParserException {
         final Formula formula =
-<<<<<<< HEAD
                 FormulaReader.readFormula(f, "src/test/resources/formulas/small_formulas.txt");
-        final Assignment minimumModel = optimize(Collections.singleton(formula), formula.variables(f),
-                Collections.emptyList(), false, solver.get(), null);
-=======
-                FormulaReader.readPropositionalFormula(f, "src/test/resources/formulas/small_formulas.txt");
         final LNGResult<Model> minimumModel = optimize(Collections.singleton(formula),
                 formula.variables(f), Collections.emptyList(), false, solver.apply(f), NopHandler.get());
->>>>>>> e8896eeb
         testMinimumModel(formula, minimumModel, formula.variables(f));
     }
 
@@ -396,30 +375,7 @@
                                                final String solverDescription)
             throws IOException, ParserException {
         final Formula formula =
-<<<<<<< HEAD
                 FormulaReader.readFormula(f, "src/test/resources/formulas/large_formula.txt");
-        final TimeoutOptimizationHandler handlerMax = new TimeoutOptimizationHandler(1L);
-        final Assignment maximumModel = optimize(Collections.singleton(formula), formula.variables(f),
-                Collections.emptyList(), true, solver.get(), handlerMax);
-        assertThat(maximumModel).isNull();
-        assertThat(handlerMax.aborted()).isTrue();
-
-        final TimeoutOptimizationHandler handlerTooShort = new TimeoutOptimizationHandler(0L);
-        final Assignment model = optimize(Collections.singleton(formula), formula.variables(f), Collections.emptyList(),
-                false, solver.get(), handlerTooShort);
-        assertThat(model).isNull();
-        assertThat(handlerTooShort.aborted()).isTrue();
-        Assertions.assertThat(handlerTooShort.getIntermediateResult()).isNull(); // SATHandler
-        // aborted
-        // before
-        // a
-        // model
-        // could
-        // be
-        // computed
-
-=======
-                FormulaReader.readPropositionalFormula(f, "src/test/resources/formulas/large_formula.txt");
         final TimeoutHandler handlerMax = new TimeoutHandler(1L);
         final LNGResult<Model> maximumModel = optimize(Collections.singleton(formula),
                 formula.variables(f), Collections.emptyList(), true, solver.apply(f), handlerMax);
@@ -433,7 +389,6 @@
         assertThat(model.isSuccess()).isFalse();
         assertThat(model.isPartial()).isFalse();
         assertThat(model.getPartialResult()).isNull();
->>>>>>> e8896eeb
         final CustomOptimizationHandler customHandler = new CustomOptimizationHandler();
         final LNGResult<Model> modelCustom = optimize(Collections.singleton(formula),
                 formula.variables(f), Collections.emptyList(), true, solver.apply(f), customHandler);
