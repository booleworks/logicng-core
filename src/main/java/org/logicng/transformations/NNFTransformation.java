// SPDX-License-Identifier: Apache-2.0 and MIT
// Copyright 2015-2023 Christoph Zengler
// Copyright 2023-20xx BooleWorks GmbH

package org.logicng.transformations;

import static org.logicng.formulas.FType.dual;
import static org.logicng.formulas.cache.TransformationCacheEntry.NNF;

import org.logicng.formulas.Equivalence;
import org.logicng.formulas.FType;
import org.logicng.formulas.Formula;
import org.logicng.formulas.FormulaFactory;
import org.logicng.formulas.Implication;
import org.logicng.formulas.Not;
import org.logicng.formulas.PBConstraint;

import java.util.Iterator;
import java.util.LinkedHashSet;
import java.util.List;
import java.util.Map;

/**
 * Transformation of a formula in NNF.
 * @version 3.0.0
 * @since 2.2.0
 */
public class NNFTransformation extends CacheableFormulaTransformation {

    /**
     * Constructs a new transformation.  For a caching formula factory, the cache of the factory will be used,
     * for a non-caching formula factory no cache will be used.
     * @param f the formula factory to generate new formulas
     */
    public NNFTransformation(final FormulaFactory f) {
        super(f, NNF);
    }

    /**
     * Constructs a new transformation.  For all factory type the provided cache will be used.
     * If it is null, no cache will be used.
     * @param f     the formula factory to generate new formulas
     * @param cache the cache for this transformation
     */
    public NNFTransformation(final FormulaFactory f, final Map<Formula, Formula> cache) {
        super(f, cache);
    }

    @Override
    public Formula apply(final Formula formula) {
        return applyRec(formula, true);
    }

    private Formula applyRec(final Formula formula, final boolean polarity) {
        Formula nnf;
        if (polarity) {
            nnf = lookupCache(formula);
            if (nnf != null) {
                return nnf;
            }
        }
        final FType type = formula.type();
        switch (type) {
            case TRUE:
            case FALSE:
            case LITERAL:
<<<<<<< HEAD
            case PREDICATE:
                nnf = polarity ? formula : formula.negate();
=======
                nnf = polarity ? formula : formula.negate(f);
>>>>>>> 651689d5
                break;
            case NOT:
                nnf = applyRec(((Not) formula).operand(), !polarity);
                break;
            case OR:
            case AND:
                nnf = applyRec(formula.iterator(), formula.type(), polarity, f);
                break;
            case EQUIV:
                final Equivalence equiv = (Equivalence) formula;
                if (polarity) {
                    nnf = f.and(f.or(applyRec(equiv.left(), false), applyRec(equiv.right(), true)),
                            f.or(applyRec(equiv.left(), true), applyRec(equiv.right(), false)));
                } else {
                    nnf = f.and(f.or(applyRec(equiv.left(), false), applyRec(equiv.right(), false)),
                            f.or(applyRec(equiv.left(), true), applyRec(equiv.right(), true)));
                }
                break;
            case IMPL:
                final Implication impl = (Implication) formula;
                if (polarity) {
                    nnf = f.or(applyRec(impl.left(), false), applyRec(impl.right(), true));
                } else {
                    nnf = f.and(applyRec(impl.left(), true), applyRec(impl.right(), false));
                }
                break;
            case PBC:
                final PBConstraint pbc = (PBConstraint) formula;
                if (polarity) {
                    final List<Formula> encoding = pbc.getEncoding(f);
                    nnf = applyRec(encoding.iterator(), FType.AND, true, f);
                } else {
                    nnf = applyRec(pbc.negate(f), true);
                }
                break;
            default:
                throw new IllegalStateException("Unknown formula type = " + type);
        }
        if (polarity) {
            setCache(formula, nnf);
        }
        return nnf;
    }

    private Formula applyRec(final Iterator<Formula> formulas, final FType type, final boolean polarity, final FormulaFactory f) {
        final LinkedHashSet<Formula> nops = new LinkedHashSet<>();
        while (formulas.hasNext()) {
            final Formula formula = formulas.next();
            nops.add(applyRec(formula, polarity));
        }
        return f.naryOperator(polarity ? type : dual(type), nops);
    }
}<|MERGE_RESOLUTION|>--- conflicted
+++ resolved
@@ -64,12 +64,8 @@
             case TRUE:
             case FALSE:
             case LITERAL:
-<<<<<<< HEAD
             case PREDICATE:
-                nnf = polarity ? formula : formula.negate();
-=======
                 nnf = polarity ? formula : formula.negate(f);
->>>>>>> 651689d5
                 break;
             case NOT:
                 nnf = applyRec(((Not) formula).operand(), !polarity);
